--- conflicted
+++ resolved
@@ -309,11 +309,7 @@
         sigprocmask(SIG_UNBLOCK, &mask, NULL);
         sigset_t mask2;
         sigemptyset(&mask2);
-<<<<<<< HEAD
-        if (!bg) Suspend();
-=======
         if (!bg) Suspend(getjobpid(job_list, pid));
->>>>>>> ffe1e7cb
         else     printf("[%d] (%d) %s\n", maxjid(job_list), pid, cmdline);
         if (verbose) printf("exit_run_child %s\n",cmdline);
     }
